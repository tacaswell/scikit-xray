--- conflicted
+++ resolved
@@ -73,7 +73,6 @@
 }
 
 
-<<<<<<< HEAD
 class XR_data(object):
     """
     A class for wrapping up and carrying around data + unrelated
@@ -144,8 +143,6 @@
         return list(six.iterkeys(self._md))
 
 
-=======
->>>>>>> d5e3dd09
 class MD_dict(MutableMapping):
     """
     A class to make dealing with the meta-data scheme for DataExchange easier
